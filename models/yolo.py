# YOLOv5 YOLO-specific modules

import argparse
import logging
import sys
from copy import deepcopy
from pathlib import Path

sys.path.append(Path(__file__).parent.parent.absolute().__str__())  # to run '$ python *.py' files in subdirectories
logger = logging.getLogger(__name__)

from models.common import *
from models.experimental import *
from utils.autoanchor import check_anchor_order
from utils.general import make_divisible, check_file, set_logging
from utils.torch_utils import time_synchronized, fuse_conv_and_bn, model_info, scale_img, initialize_weights, \
    select_device, copy_attr

try:
    import thop  # for FLOPS computation
except ImportError:
    thop = None


class Detect(nn.Module):
    stride = None  # strides computed during build
    onnx_dynamic = False  # ONNX export parameter

    def __init__(self, nc=80, anchors=(), ch=(), inplace=True):  # detection layer
        super(Detect, self).__init__()
        self.nc = nc  # number of classes
        self.no = nc + 5  # number of outputs per anchor
        self.nl = len(anchors)  # number of detection layers
        self.na = len(anchors[0]) // 2  # number of anchors
        self.grid = [torch.zeros(1)] * self.nl  # init grid
        a = torch.tensor(anchors).float().view(self.nl, -1, 2)
        self.register_buffer('anchors', a)  # shape(nl,na,2)
        self.register_buffer('anchor_grid', a.clone().view(self.nl, 1, -1, 1, 1, 2))  # shape(nl,1,na,1,1,2)
        self.m = nn.ModuleList(nn.Conv2d(x, self.no * self.na, 1) for x in ch)  # output conv
        self.inplace = inplace  # use in-place ops (e.g. slice assignment)

    def forward(self, x):
        # x = x.copy()  # for profiling
        z = []  # inference output
        for i in range(self.nl):
            x[i] = self.m[i](x[i])  # conv
            bs, _, ny, nx = x[i].shape  # x(bs,255,20,20) to x(bs,3,20,20,85)
            x[i] = x[i].view(bs, self.na, self.no, ny, nx).permute(0, 1, 3, 4, 2).contiguous()

            if not self.training:  # inference
                if self.grid[i].shape[2:4] != x[i].shape[2:4] or self.onnx_dynamic:
                    self.grid[i] = self._make_grid(nx, ny).to(x[i].device)

                y = x[i].sigmoid()
                if self.inplace:
                    y[..., 0:2] = (y[..., 0:2] * 2. - 0.5 + self.grid[i]) * self.stride[i]  # xy
                    y[..., 2:4] = (y[..., 2:4] * 2) ** 2 * self.anchor_grid[i]  # wh
                else:  # for YOLOv5 on AWS Inferentia https://github.com/ultralytics/yolov5/pull/2953
                    xy = (y[..., 0:2] * 2. - 0.5 + self.grid[i]) * self.stride[i]  # xy
                    wh = (y[..., 2:4] * 2) ** 2 * self.anchor_grid[i].view(1, self.na, 1, 1, 2)  # wh
                    y = torch.cat((xy, wh, y[..., 4:]), -1)
                z.append(y.view(bs, -1, self.no))

        return x if self.training else (torch.cat(z, 1), x)

    @staticmethod
    def _make_grid(nx=20, ny=20):
        yv, xv = torch.meshgrid([torch.arange(ny), torch.arange(nx)])
        return torch.stack((xv, yv), 2).view((1, 1, ny, nx, 2)).float()


class Model(nn.Module):
    def __init__(self, cfg='yolov5s.yaml', ch=3, nc=None, anchors=None):  # model, input channels, number of classes
        super(Model, self).__init__()
        if isinstance(cfg, dict):
            self.yaml = cfg  # model dict
        else:  # is *.yaml
            import yaml  # for torch hub
            self.yaml_file = Path(cfg).name
            with open(cfg) as f:
                self.yaml = yaml.safe_load(f)  # model dict

        # Define model
        ch = self.yaml['ch'] = self.yaml.get('ch', ch)  # input channels
        if nc and nc != self.yaml['nc']:
            logger.info(f"Overriding model.yaml nc={self.yaml['nc']} with nc={nc}")
            self.yaml['nc'] = nc  # override yaml value
        if anchors:
            logger.info(f'Overriding model.yaml anchors with anchors={anchors}')
            self.yaml['anchors'] = round(anchors)  # override yaml value
        self.model, self.save = parse_model(deepcopy(self.yaml), ch=[ch])  # model, savelist
        self.names = [str(i) for i in range(self.yaml['nc'])]  # default names
        self.inplace = self.yaml.get('inplace', True)
        # logger.info([x.shape for x in self.forward(torch.zeros(1, ch, 64, 64))])

        # Build strides, anchors
        m = self.model[-1]  # Detect()
        if isinstance(m, Detect):
            s = 256  # 2x min stride
<<<<<<< HEAD
            m.stride = torch.tensor([s / x.shape[-2] for x in self.forward(torch.zeros(2, ch, s, s))])  # forward
=======
            m.inplace = self.inplace
            m.stride = torch.tensor([s / x.shape[-2] for x in self.forward(torch.zeros(1, ch, s, s))])  # forward
>>>>>>> 8cab907f
            m.anchors /= m.stride.view(-1, 1, 1)
            check_anchor_order(m)
            self.stride = m.stride
            self._initialize_biases()  # only run once
            # logger.info('Strides: %s' % m.stride.tolist())

        # Init weights, biases
        initialize_weights(self)
        self.info()
        logger.info('')

    def forward(self, x, augment=False, profile=False):
        if augment:
            return self.forward_augment(x)  # augmented inference, None
        else:
            return self.forward_once(x, profile)  # single-scale inference, train

    def forward_augment(self, x):
        img_size = x.shape[-2:]  # height, width
        s = [1, 0.83, 0.67]  # scales
        f = [None, 3, None]  # flips (2-ud, 3-lr)
        y = []  # outputs
        for si, fi in zip(s, f):
            xi = scale_img(x.flip(fi) if fi else x, si, gs=int(self.stride.max()))
            yi = self.forward_once(xi)[0]  # forward
            # cv2.imwrite(f'img_{si}.jpg', 255 * xi[0].cpu().numpy().transpose((1, 2, 0))[:, :, ::-1])  # save
            yi = self._descale_pred(yi, fi, si, img_size)
            y.append(yi)
        return torch.cat(y, 1), None  # augmented inference, train

    def forward_once(self, x, profile=False):
        y, dt = [], []  # outputs
        for m in self.model:
            if m.f != -1:  # if not from previous layer
                x = y[m.f] if isinstance(m.f, int) else [x if j == -1 else y[j] for j in m.f]  # from earlier layers

            if profile:
                o = thop.profile(m, inputs=(x,), verbose=False)[0] / 1E9 * 2 if thop else 0  # FLOPS
                t = time_synchronized()
                for _ in range(10):
                    _ = m(x)
                dt.append((time_synchronized() - t) * 100)
                if m == self.model[0]:
                    logger.info(f"{'time (ms)':>10s} {'GFLOPS':>10s} {'params':>10s}  {'module'}")
                logger.info(f'{dt[-1]:10.2f} {o:10.2f} {m.np:10.0f}  {m.type}')

            x = m(x)  # run
            y.append(x if m.i in self.save else None)  # save output

        if profile:
            logger.info('%.1fms total' % sum(dt))
        return x

    def _descale_pred(self, p, flips, scale, img_size):
        # de-scale predictions following augmented inference (inverse operation)
        if self.inplace:
            p[..., :4] /= scale  # de-scale
            if flips == 2:
                p[..., 1] = img_size[0] - p[..., 1]  # de-flip ud
            elif flips == 3:
                p[..., 0] = img_size[1] - p[..., 0]  # de-flip lr
        else:
            x, y, wh = p[..., 0:1] / scale, p[..., 1:2] / scale, p[..., 2:4] / scale  # de-scale
            if flips == 2:
                y = img_size[0] - y  # de-flip ud
            elif flips == 3:
                x = img_size[1] - x  # de-flip lr
            p = torch.cat((x, y, wh, p[..., 4:]), -1)
        return p

    def _initialize_biases(self, cf=None):  # initialize biases into Detect(), cf is class frequency
        # https://arxiv.org/abs/1708.02002 section 3.3
        # cf = torch.bincount(torch.tensor(np.concatenate(dataset.labels, 0)[:, 0]).long(), minlength=nc) + 1.
        m = self.model[-1]  # Detect() module
        for mi, s in zip(m.m, m.stride):  # from
            b = mi.bias.view(m.na, -1)  # conv.bias(255) to (3,85)
            b.data[:, 4] += math.log(8 / (640 / s) ** 2)  # obj (8 objects per 640 image)
            b.data[:, 5:] += math.log(0.6 / (m.nc - 0.99)) if cf is None else torch.log(cf / cf.sum())  # cls
            mi.bias = torch.nn.Parameter(b.view(-1), requires_grad=True)

    def _print_biases(self):
        m = self.model[-1]  # Detect() module
        for mi in m.m:  # from
            b = mi.bias.detach().view(m.na, -1).T  # conv.bias(255) to (3,85)
            logger.info(
                ('%6g Conv2d.bias:' + '%10.3g' * 6) % (mi.weight.shape[1], *b[:5].mean(1).tolist(), b[5:].mean()))

    # def _print_weights(self):
    #     for m in self.model.modules():
    #         if type(m) is Bottleneck:
    #             logger.info('%10.3g' % (m.w.detach().sigmoid() * 2))  # shortcut weights

    def fuse(self):  # fuse model Conv2d() + BatchNorm2d() layers
        logger.info('Fusing layers... ')
        for m in self.model.modules():
            if type(m) is Conv and hasattr(m, 'bn'):
                m.conv = fuse_conv_and_bn(m.conv, m.bn)  # update conv
                delattr(m, 'bn')  # remove batchnorm
                m.forward = m.fuseforward  # update forward
        self.info()
        return self

    def nms(self, mode=True):  # add or remove NMS module
        present = type(self.model[-1]) is NMS  # last layer is NMS
        if mode and not present:
            logger.info('Adding NMS... ')
            m = NMS()  # module
            m.f = -1  # from
            m.i = self.model[-1].i + 1  # index
            self.model.add_module(name='%s' % m.i, module=m)  # add
            self.eval()
        elif not mode and present:
            logger.info('Removing NMS... ')
            self.model = self.model[:-1]  # remove
        return self

    def autoshape(self):  # add autoShape module
        logger.info('Adding autoShape... ')
        m = autoShape(self)  # wrap model
        copy_attr(m, self, include=('yaml', 'nc', 'hyp', 'names', 'stride'), exclude=())  # copy attributes
        return m

    def info(self, verbose=False, img_size=640):  # print model information
        model_info(self, verbose, img_size)


def parse_model(d, ch):  # model_dict, input_channels(3)
    logger.info('\n%3s%18s%3s%10s  %-40s%-30s' % ('', 'from', 'n', 'params', 'module', 'arguments'))
    anchors, nc, gd, gw = d['anchors'], d['nc'], d['depth_multiple'], d['width_multiple']
    na = (len(anchors[0]) // 2) if isinstance(anchors, list) else anchors  # number of anchors
    no = na * (nc + 5)  # number of outputs = anchors * (classes + 5)

    layers, save, c2 = [], [], ch[-1]  # layers, savelist, ch out
    for i, (f, n, m, args) in enumerate(d['backbone'] + d['head']):  # from, number, module, args
        m = eval(m) if isinstance(m, str) else m  # eval strings
        for j, a in enumerate(args):
            try:
                args[j] = eval(a) if isinstance(a, str) else a  # eval strings
            except:
                pass

        n = max(round(n * gd), 1) if n > 1 else n  # depth gain
        if m in [Conv, GhostConv, Bottleneck, GhostBottleneck, SPP, DWConv, MixConv2d, Focus, CrossConv, BottleneckCSP,
                 C3, C3TR]:
            c1, c2 = ch[f], args[0]
            if c2 != no:  # if not output
                c2 = make_divisible(c2 * gw, 8)

            args = [c1, c2, *args[1:]]
            if m in [BottleneckCSP, C3, C3TR]:
                args.insert(2, n)  # number of repeats
                n = 1
        elif m is nn.BatchNorm2d:
            args = [ch[f]]
        elif m is Concat:
            c2 = sum([ch[x] for x in f])
        elif m is Detect:
            args.append([ch[x] for x in f])
            if isinstance(args[1], int):  # number of anchors
                args[1] = [list(range(args[1] * 2))] * len(f)
        elif m is Contract:
            c2 = ch[f] * args[0] ** 2
        elif m is Expand:
            c2 = ch[f] // args[0] ** 2
        else:
            c2 = ch[f]

        m_ = nn.Sequential(*[m(*args) for _ in range(n)]) if n > 1 else m(*args)  # module
        t = str(m)[8:-2].replace('__main__.', '')  # module type
        np = sum([x.numel() for x in m_.parameters()])  # number params
        m_.i, m_.f, m_.type, m_.np = i, f, t, np  # attach index, 'from' index, type, number params
        logger.info('%3s%18s%3s%10.0f  %-40s%-30s' % (i, f, n, np, t, args))  # print
        save.extend(x % i for x in ([f] if isinstance(f, int) else f) if x != -1)  # append to savelist
        layers.append(m_)
        if i == 0:
            ch = []
        ch.append(c2)
    return nn.Sequential(*layers), sorted(save)


if __name__ == '__main__':
    parser = argparse.ArgumentParser()
    parser.add_argument('--cfg', type=str, default='yolov5s.yaml', help='model.yaml')
    parser.add_argument('--device', default='', help='cuda device, i.e. 0 or 0,1,2,3 or cpu')
    opt = parser.parse_args()
    opt.cfg = check_file(opt.cfg)  # check file
    set_logging()
    device = select_device(opt.device)

    # Create model
    model = Model(opt.cfg).to(device)
    model.train()

    # Profile
    # img = torch.rand(8 if torch.cuda.is_available() else 1, 3, 320, 320).to(device)
    # y = model(img, profile=True)

    # Tensorboard (not working https://github.com/ultralytics/yolov5/issues/2898)
    # from torch.utils.tensorboard import SummaryWriter
    # tb_writer = SummaryWriter('.')
    # logger.info("Run 'tensorboard --logdir=models' to view tensorboard at http://localhost:6006/")
    # tb_writer.add_graph(torch.jit.trace(model, img, strict=False), [])  # add model graph
    # tb_writer.add_image('test', img[0], dataformats='CWH')  # add model to tensorboard<|MERGE_RESOLUTION|>--- conflicted
+++ resolved
@@ -97,12 +97,8 @@
         m = self.model[-1]  # Detect()
         if isinstance(m, Detect):
             s = 256  # 2x min stride
-<<<<<<< HEAD
-            m.stride = torch.tensor([s / x.shape[-2] for x in self.forward(torch.zeros(2, ch, s, s))])  # forward
-=======
             m.inplace = self.inplace
             m.stride = torch.tensor([s / x.shape[-2] for x in self.forward(torch.zeros(1, ch, s, s))])  # forward
->>>>>>> 8cab907f
             m.anchors /= m.stride.view(-1, 1, 1)
             check_anchor_order(m)
             self.stride = m.stride
